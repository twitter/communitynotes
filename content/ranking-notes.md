--- conflicted
+++ resolved
@@ -126,7 +126,6 @@
 
 </br>
 
-<<<<<<< HEAD
 ### Complete Algorithm Steps:
 
 1. <div>Pre-filter the data: to address sparsity issues, only raters with at least 10 ratings and notes with at least 5 ratings are included (although we don’t recursively filter until convergence)</div>
@@ -134,16 +133,6 @@
 3. <div>Compute Author and Rater Helpfulness Scores based on the results of the first matrix factorization, then filter out raters with low helpfulness scores from the ratings data as described in <a href="../contributor-scores/#filtering-ratings-based-on-helpfulness-scores">Filtering Ratings Based on Helpfulness Scores</a></div>
 4. <div>Re-fit the matrix factorization model on the ratings data that’s been filtered further in step 3</div>
 5. <div>Assign final note status labels to notes based on whether their intercept terms (scores) are above or below thresholds</div>
-=======
-1. Pre-filter the data: to address sparsity issues, only raters with at least 10 ratings and notes with at least 5 ratings are included (although we don’t recursively filter until convergence)
-2. Fit matrix factorization model, then assign intermediate note status labels for notes whose intercept terms (scores) are above or below thresholds.
-3. Compute Author and Rater Helpfulness Scores based on the results of the first matrix factorization, then filter out raters with low helpfulness scores from the ratings data as described in [Filtering Ratings Based on Helpfulness Scores](../contributor-scores/#filtering-ratings-based-on-helpfulness-scores)
-4. Re-fit the matrix factorization model on the ratings data that’s been filtered further in step 3
-5. Assign final note status labels to notes based on whether their intercept terms (scores) are above or below thresholds
-6. Assign the top two explanation tags that match the note’s final status label as in [Determining Note Status Explanation Tags](./#determining-note-status-explanation-tags), or if two such tags don’t exist, then revert the note status label to “Needs More Ratings”.
-   <br/>
-   <br/>
->>>>>>> 061c7b68
 
 6. <div>Assign the top two explanation tags that match the note’s final status label as in <a href="./#determining-note-status-explanation-tags">Determining Note Status Explanation Tags</a>, or if two such tags don’t exist, then revert the note status label to “Needs More Ratings”.</div>
 
