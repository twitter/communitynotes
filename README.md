# Twitter Community Notes

![](/static/images/hero.png)

## Welcome to Community Notes's public repository

This repository holds the source code and content for our [documentation website](https://twitter.github.io/communitynotes/), the [source code](https://github.com/twitter/communitynotes/tree/main/static/sourcecode) powering Community Notes under the hood, our [research paper](https://github.com/twitter/communitynotes/blob/main/birdwatch_paper_2022_10_27.pdf), and is a place for us to transparently share updates about the program.

## About Community Notes

Community Notes aims to create a better informed world, by empowering people on Twitter to add helpful notes to Tweets that might be misleading.

Currently, Community Notes is in pilot mode for people in the US. We're building it in the open, with the public’s input, and we’re taking significant steps to make Community Notes transparent.

## Sign up and become a Community Notes contributor

Our goal is to expand Community Notes globally. We want anyone to be able to participate and know that having contributors with different points of view is essential to Community Notes helpfully addressing misinformation. We’ll draw on learnings from this initial test and, over time, scale safely.

[Sign up here](https://twitter.com/i/flow/join-birdwatch)

## How to contribute to this repo

For this initial phase of the Community Notes pilot, we’ve turned off public Github contribution tools on GitHub (Issues, Pull Requests, Discussions) while we explore the best ways to engage with the growing community who is interested in studying or contributing to Community Notes.

For now, this site is intended as a transparent source of information about Community Notes, including version history of that information. As we develop algorithms that power Community Notes — such as reputation, consensus, and ranking systems — we also aim to make them publicly available. Our current implementation is already available [here](https://twitter.github.io/communitynotes/ranking-notes).

You can talk directly with the team building Community Notes on Twitter, at [@CommunityNotes](https://twitter.com/communitynotes).

---

### Guide source code

Our static documentation site (called "Community Notes Guide") is built with [Hugo](https://gohugo.io/), using the [Hugo Geekdoc theme](https://github.com/thegeeklab/hugo-geekdoc). Follow the instructions on the Hugo website for downloading and running Hugo.

### Community Notes source code

<<<<<<< HEAD
The algorithm that powers Community Notes can be found on the [sourcecode folder](https://github.com/twitter/communitynotes/tree/main/static/sourcecode), and isntructions on how to use it can be found in the [Guide](https://twitter.github.io/communitynotes/note-ranking-code/)
=======
The algorithm that powers Birdwatch can be found on the [sourcecode folder](https://github.com/twitter/birdwatch/tree/main/static/sourcecode), and instructions on how to use it can be found in the [Guide](https://twitter.github.io/birdwatch/note-ranking-code/)
>>>>>>> a7b8c8a1

### Community Notes data

All notes and ratings are [publicly available](https://twitter.com/i/birdwatch/download-data). Instructions on how to use them can be found in the [Community Notes Guide](https://twitter.github.io/communitynotes/download-data/).

### Community Notes paper

We've published a paper that details the research, analysis and outcomes that informed the program's development and helped us understand its performance. You can find it [here](https://github.com/twitter/communitynotes/blob/main/birdwatch_paper_2022_10_27.pdf).<|MERGE_RESOLUTION|>--- conflicted
+++ resolved
@@ -34,11 +34,8 @@
 
 ### Community Notes source code
 
-<<<<<<< HEAD
+
 The algorithm that powers Community Notes can be found on the [sourcecode folder](https://github.com/twitter/communitynotes/tree/main/static/sourcecode), and isntructions on how to use it can be found in the [Guide](https://twitter.github.io/communitynotes/note-ranking-code/)
-=======
-The algorithm that powers Birdwatch can be found on the [sourcecode folder](https://github.com/twitter/birdwatch/tree/main/static/sourcecode), and instructions on how to use it can be found in the [Guide](https://twitter.github.io/birdwatch/note-ranking-code/)
->>>>>>> a7b8c8a1
 
 ### Community Notes data
 
